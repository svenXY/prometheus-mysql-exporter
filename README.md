--- conflicted
+++ resolved
@@ -16,11 +16,7 @@
 
 By default, it will bind to port 9207, query MySQL on `localhost:3306` using the `root` user (with no password) and run queries configured in a file `exporter.cfg` in the working directory. You can change any defaults or other settings as required by passing in options:
 ```
-<<<<<<< HEAD
-> prometheus-mysql-exporter -p <port> -s <mysql server> -u <mysql username> -P <mysql password> -c <path to query config file>
-=======
-> prometheus-mysql-exporter -p <port> -s <mysql server> -u <mysql username> -P <mysql password> -z <local timezone> -c <path to query config file> -d <mysql database(s)>
->>>>>>> 40c968e0
+> prometheus-mysql-exporter -p <port> -s <mysql server> -u <mysql username> -P <mysql password> -z <local timezone> -c <path to query config file>
 ```
 Run with the `-h` flag to see details on all the available options.
 
