from setuptools import setup, find_packages
from os import path


this_directory = path.abspath(path.dirname(__file__))
with open(path.join(this_directory, 'README.md'), encoding='utf-8') as f:
    long_description = f.read()

setup(
    name='prometheus-mysql-exporter',
    version='0.4.2',
    description='MySQL query Prometheus exporter',
    long_description=long_description,
    long_description_content_type='text/markdown',
    url='https://github.com/braedon/prometheus-mysql-exporter',
    author='Braedon Vickers',
    author_email='braedon.vickers@gmail.com',
    license='MIT',
    classifiers=[
        'Development Status :: 4 - Beta',
        'Intended Audience :: Developers',
        'Intended Audience :: System Administrators',
        'Topic :: System :: Monitoring',
        'License :: OSI Approved :: MIT License',
        'Programming Language :: Python :: 3',
        'Programming Language :: Python :: 3.5',
        'Programming Language :: Python :: 3.6',
        'Programming Language :: Python :: 3.7',
        'Programming Language :: Python :: 3.8',
    ],
    keywords='monitoring prometheus exporter mysql',
    packages=find_packages(exclude=['tests']),
    python_requires='>=3.5',
    install_requires=[
        'click',
        'click-config-file',
<<<<<<< HEAD
        'croniter',
=======
        'cryptography',
>>>>>>> 653c838a
        'DBUtils ~= 1.3',
        'jog',
        'PyMySQL',
        'prometheus-client >= 0.6.0',
        'pytz',
    ],
    entry_points={
        'console_scripts': [
            'prometheus-mysql-exporter=prometheus_mysql_exporter:main',
        ],
    },
)<|MERGE_RESOLUTION|>--- conflicted
+++ resolved
@@ -34,11 +34,8 @@
     install_requires=[
         'click',
         'click-config-file',
-<<<<<<< HEAD
         'croniter',
-=======
         'cryptography',
->>>>>>> 653c838a
         'DBUtils ~= 1.3',
         'jog',
         'PyMySQL',
