from setuptools import setup, find_packages
from os import path


this_directory = path.abspath(path.dirname(__file__))
with open(path.join(this_directory, 'README.md'), encoding='utf-8') as f:
    long_description = f.read()

setup(
    name='prometheus-mysql-exporter',
    version='0.5.0.dev1',
    description='MySQL query Prometheus exporter',
    long_description=long_description,
    long_description_content_type='text/markdown',
    url='https://github.com/braedon/prometheus-mysql-exporter',
    author='Braedon Vickers',
    author_email='braedon.vickers@gmail.com',
    license='MIT',
    classifiers=[
        'Development Status :: 4 - Beta',
        'Intended Audience :: Developers',
        'Intended Audience :: System Administrators',
        'Topic :: System :: Monitoring',
        'License :: OSI Approved :: MIT License',
        'Programming Language :: Python :: 3',
        'Programming Language :: Python :: 3.5',
        'Programming Language :: Python :: 3.6',
        'Programming Language :: Python :: 3.7',
        'Programming Language :: Python :: 3.8',
    ],
    keywords='monitoring prometheus exporter mysql',
    packages=find_packages(exclude=['tests']),
    python_requires='>=3.5',
    install_requires=[
        'click',
        'click-config-file',
<<<<<<< HEAD
        'croniter',
        'DBUtils ~= 1.3',
=======
        'DBUtils ~= 2.0',
>>>>>>> 65a2ab44
        'jog',
        'PyMySQL',
        'prometheus-client >= 0.6.0',
        'pytz',
    ],
    entry_points={
        'console_scripts': [
            'prometheus-mysql-exporter=prometheus_mysql_exporter:main',
        ],
    },
)<|MERGE_RESOLUTION|>--- conflicted
+++ resolved
@@ -34,12 +34,8 @@
     install_requires=[
         'click',
         'click-config-file',
-<<<<<<< HEAD
         'croniter',
-        'DBUtils ~= 1.3',
-=======
         'DBUtils ~= 2.0',
->>>>>>> 65a2ab44
         'jog',
         'PyMySQL',
         'prometheus-client >= 0.6.0',
